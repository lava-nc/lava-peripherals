--- conflicted
+++ resolved
@@ -140,12 +140,7 @@
     permissions:
       id-token: write
       contents: write
-<<<<<<< HEAD
-      id-token: write
-    needs: [build-artifacts, test-artifact-install, test-artifact-use]
-=======
     needs: [build-artifacts, test-artifact-install, test-artifact-use-tar, test-artifact-use-whl]
->>>>>>> 2d8ba4ca
    
     steps:
       - uses: actions/checkout@v3
