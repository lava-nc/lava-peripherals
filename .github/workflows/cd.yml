name: Run CD
on:
  workflow_dispatch:

jobs:
  build-artifacts:
    name: Build Artifacts
    runs-on: ubuntu-latest

    steps:
    - uses: actions/checkout@v3
      with:
        lfs: true

    - name: setup CI
      uses: lava-nc/ci-setup-composite-action@v1.3
      with:
        repository: 'lava-peripherals'

    - name: Build artifacts 
      run: |
        pipx run poetry build

    - name: Archive artifacts
      uses: actions/upload-artifact@v3
      with:
        name: lava-peripherals
        path: |
          dist
        retention-days: 10

  test-artifact-install:
    name: Test Artifact Install
    runs-on: self-hosted
    needs: build-artifacts
   
    steps:
      - uses: actions/checkout@v3
        with:
          lfs: true

      - name: Download lava-peripherals artifact
        uses: actions/download-artifact@v3
        with:
          name: lava-peripherals

      - name: Test artifact tar.gz
        run: |
          python3.9 -m venv --system-site-packages artifact-test
          source artifact-test/bin/activate
          artifact=$(ls | grep lava | grep tar)
          pip install --no-input $artifact
          python -c 'import lava.lib.peripherals.dvs.prophesee'
          pip uninstall -y lava-peripherals
          deactivate
          rm -rf artifact-test

      - name: Test artifact .whl
        run: |
          python3.9 -m venv --system-site-packages artifact-test
          source artifact-test/bin/activate
          artifact=$(ls | grep lava | grep whl)
          pip install --no-input $artifact
          python -c 'import lava.lib.peripherals.dvs.prophesee'
          pip uninstall -y lava-peripherals
          deactivate
          rm -rf artifact-test


  test-artifact-use:
    name: Test Artifact With Unit Tests
    runs-on: self-hosted
    needs: [build-artifacts, test-artifact-install]
   
    steps:
      - name: Download lava-peripherals artifact
        uses: actions/download-artifact@v3
        with:
          name: lava-peripherals

      - name: Test artifact tar.gz
        run: |
          rm -rf tmp
          mkdir tmp
          cd tmp
          cp ../lava* .
          python3.9 -m venv --system-site-packages artifact-unittest
          source artifact-unittest/bin/activate
          pip install -U pip
          pip install "nbconvert>=7.2.10,<7.3" pytest>=7.2.0 matplotlib>=3.5.1 ipykernel>=6.15.0 nbformat>=5.3.0
          artifact=$(ls | grep lava | grep tar)
          pip install --no-input $artifact          
          tar -xvf $artifact
          mv ./lava*/tests .
          mv ./lava*/tutorials .
          python -m unittest -vv
          deactivate
          cd ../
          rm -rf tmp

      - name: Test artifact .whl
        run: |
          rm -rf tmp
          mkdir tmp
          cd tmp
          cp ../lava* .
          python3.9 -m venv --system-site-packages artifact-unittest
          source artifact-unittest/bin/activate
          pip install -U pip
          pip install "nbconvert>=7.2.10,<7.3" pytest>=7.2.0 matplotlib>=3.5.1 ipykernel>=6.15.0 nbformat>=5.3.0
          artifact=$(ls | grep lava | grep whl)
          pip install --no-input $artifact
          # Change $artifact to tar.gz
          artifact=$(ls | grep lava | grep tar)
          tar -xvf $artifact
          mv ./lava*/tests .
          mv ./lava*/tutorials .
          python -m unittest -vv
          deactivate
          cd ../
          rm -rf tmp

  upload-release-artifact:
    name: Upload release artifact
    runs-on: ubuntu-latest
    if: github.triggering_actor == 'mgkwill' || github.triggering_actor == 'PhilippPlank' || github.triggering_actor == 'tim-shea'
    environment:
      name: pypi
      url: https://pypi.org/p/lava-peripherals
    permissions:
      id-token: write
      contents: write
      id-token: write
    needs: [build-artifacts, test-artifact-install, test-artifact-use]
   
    steps:
      - uses: actions/checkout@v3
        with:
          lfs: true

      - name: setup CI
        uses: lava-nc/ci-setup-composite-action@v1.3
        with:
          repository: 'lava-peripherals'

      - name: Download lava-peripherals artifact
        uses: actions/download-artifact@v3
        with:
          name: lava-peripherals

      - name: Check Version
        id: check-version
        run: |
          [[ "$(pipx run poetry version --short)" =~ ^[0-9]+\.[0-9]+\.[0-9]+$ ]] || echo prerelease=true >> $GITHUB_OUTPUT
          echo "release-version=$(pipx run poetry version --short)" >> $GITHUB_OUTPUT
          echo "release-commit=$(git log -n 1 --pretty=format:"%H")" >> $GITHUB_OUTPUT
      - name: Print Versions
        run: |
          [[ "$(pipx run poetry version --short)" =~ ^[0-9]+\.[0-9]+\.[0-9]+$ ]] || echo prerelease=true
          echo "release-version=$(pipx run poetry version --short)"
          echo "release-commit=$(git log -n 1 --pretty=format:"%H")"

      - name: Create Release
        uses: ncipollo/release-action@v1
        with:
          artifacts: "lava*"
          token: ${{ secrets.GITHUB_TOKEN }}
          draft: true
          prerelease: steps.check-version.outputs.prerelease == 'true'
          name: "Lava Peripherals ${{ steps.check-version.outputs.release-version }}"
          commit: "${{ steps.check-version.outputs.release-commit }}"
          tag: "v${{ steps.check-version.outputs.release-version }}"
          discussionCategory: "Announcements"
          artifactErrorsFailBuild: true
          generateReleaseNotes: true
          makeLatest: true

      - name: Mint Github API token
        id: mint-token
        run: |
          # retrieve OIDC token
          resp=$(curl -H "Authorization: bearer $ACTIONS_ID_TOKEN_REQUEST_TOKEN" \
            "$ACTIONS_ID_TOKEN_REQUEST_URL&audience=pypi")
          oidc_token=$(jq '.value' <<< "${resp}")

          # exchange OIDC token for API token
          resp=$(curl -X POST https://pypi.org/_/oidc/github/mint-token -d "{\"token\": \"${oidc_token}\"}")
          api_token=$(jq '.token' <<< "${resp}")

          # mask the API token, to prevent leaking it
          echo "::add-mask::${api_token}"

          echo "api-token=${api_token}" >> "${GITHUB_OUTPUT}"

      - name: Publish to PyPI
        if: steps.check-version.outputs.prerelease != 'true'
        run: |
          poetry config pypi-token.pypi ${{ steps.mint-token.outputs.api-token }}
          mkdir dist
          cp lava* dist/.
<<<<<<< HEAD
          poetry publish
=======

      - name: Publish package distributions to PyPI
        if: steps.check-version.outputs.prerelease != 'true'
        uses: pypa/gh-action-pypi-publish@release/v1
>>>>>>> 67ce9c27
<|MERGE_RESOLUTION|>--- conflicted
+++ resolved
@@ -198,11 +198,4 @@
           poetry config pypi-token.pypi ${{ steps.mint-token.outputs.api-token }}
           mkdir dist
           cp lava* dist/.
-<<<<<<< HEAD
-          poetry publish
-=======
-
-      - name: Publish package distributions to PyPI
-        if: steps.check-version.outputs.prerelease != 'true'
-        uses: pypa/gh-action-pypi-publish@release/v1
->>>>>>> 67ce9c27
+          poetry publish