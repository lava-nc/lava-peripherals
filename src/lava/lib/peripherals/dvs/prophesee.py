--- conflicted
+++ resolved
@@ -93,16 +93,12 @@
 
         self.filename = filename
         self.biases = biases
-<<<<<<< HEAD
         self.sync_time = sync_time
         self.flatten = flatten
         self.max_events_per_dt = max_events_per_dt
-=======
         self.mode = mode
         self.n_events = n_events
         self.delta_t = delta_t
-
->>>>>>> e2bb3f72
         self.filters = filters
         self.transformations = transformations
         self.num_output_time_bins = num_output_time_bins
@@ -336,16 +332,9 @@
 
 @implements(proc=PropheseeCamera, protocol=LoihiProtocol)
 @requires(CPU)
-<<<<<<< HEAD
-@tag("floating_pt")
-class PyPropheseeCameraModel(PyLoihiProcessModel):
-    s_out: PyOutPort = LavaPyType(PyOutPort.VEC_DENSE, np.int32, 8)
-=======
 @tag("floating_pt", "raw_reader")
 class PyPropheseeCameraRawReaderModel(PyLoihiProcessModel):
     s_out: PyOutPort = LavaPyType(PyOutPort.VEC_DENSE, np.int32)
->>>>>>> e2bb3f72
-
     def __init__(self, proc_params):
         super().__init__(proc_params)
         self.shape = proc_params["shape"]
